'''
Multitask BERT class, starter training code, evaluation, and test code.

Of note are:
* class MultitaskBERT: Your implementation of multitask BERT.
* function train_multitask: Training procedure for MultitaskBERT. Starter code
    copies training procedure from `classifier.py` (single-task SST).
* function test_multitask: Test procedure for MultitaskBERT. This function generates
    the required files for submission.

Running `python multitask_classifier.py` trains and tests your MultitaskBERT and
writes all required submission files.
'''
import random, numpy as np, argparse
from types import SimpleNamespace

import torch
from torch import nn
import torch.nn.functional as F
from torch.utils.data import DataLoader

from bert import BertModel
from optimizer import AdamW
from tqdm import tqdm
from itertools import cycle

from datasets import (
    SentenceClassificationDataset,
    SentenceClassificationTestDataset,
    SentencePairDataset,
    SentencePairTestDataset,
    load_multitask_data
)
from evaluation import model_eval_sst, model_eval_multitask, model_eval_test_multitask
from datetime import datetime

TQDM_DISABLE=False

# Fix the random seed.
def seed_everything(seed=11711):
    random.seed(seed)
    np.random.seed(seed)
    torch.manual_seed(seed)
    torch.cuda.manual_seed(seed)
    torch.cuda.manual_seed_all(seed)
    torch.backends.cudnn.benchmark = False
    torch.backends.cudnn.deterministic = True

class MultitaskBERTConfig(SimpleNamespace):
    def __init__(self, 
                 hidden_size=768, 
                 hidden_dropout_prob=0.1, 
                 hidden_size_aug=204,
                 num_attention_heads = 12,
                 use_pals=False,
                 **kwargs):
        super().__init__(hidden_size=hidden_size, 
                         hidden_dropout_prob=hidden_dropout_prob, 
                         hidden_size_aug=hidden_size_aug, 
                         num_attention_heads=num_attention_heads,
                         use_pals=use_pals, 
                         **kwargs)

class ProjectedAttentionLayer(nn.Module):
    def __init__(self, config):
        super().__init__()
        self.encode = nn.Linear(config.hidden_size, config.hidden_size_aug)
        self.decode = nn.Linear(config.hidden_size_aug, config.hidden_size)
        self.attention = nn.MultiheadAttention(config.hidden_size_aug, config.num_attention_heads)
        self.config = config
        
    def forward(self, hidden_states, attention_mask=None):
        # Project down
        hidden_states = self.encode(hidden_states)
        hidden_states = F.gelu(hidden_states)  # Apply GELU non-linearity
        
        # Apply attention
        attn_output, _ = self.attention(hidden_states, hidden_states, hidden_states, key_padding_mask=attention_mask)
        
        # Project back up
        hidden_states = self.decode(attn_output)
        hidden_states = F.gelu(hidden_states)  # Apply GELU non-linearity

        return hidden_states

class MultitaskBERT(nn.Module):
    '''
    This module should use BERT for 3 tasks:

    - Sentiment classification (predict_sentiment)
    - Paraphrase detection (predict_paraphrase)
    - Semantic Textual Similarity (predict_similarity)
    '''
    def __init__(self, config):
        super(MultitaskBERT, self).__init__()
        self.bert = BertModel.from_pretrained('bert-base-uncased')
        self.config = config
        # Pretrain mode does not require updating BERT paramters.
        for param in self.bert.parameters():
            if config.option == 'pretrain':
                param.requires_grad = False
            elif config.option == 'finetune':
                param.requires_grad = True
        # You will want to add layers here to perform the downstream tasks.
        ### TODO
        self.sentiment_classifier = nn.Linear(config.hidden_size, 5)
        self.paraphrase_classifier = nn.Linear(config.hidden_size * 2, 1)
        self.similarity_classifier = nn.Linear(config.hidden_size * 2, 1)
        self.dropout = nn.Dropout(config.hidden_dropout_prob)

        # PALs
        if self.config.use_pals:
            # Initialize PALs for each task
            self.pal_layers = nn.ModuleDict({
                "sentiment": ProjectedAttentionLayer(config),
                "paraphrase": ProjectedAttentionLayer(config),
                "similarity": ProjectedAttentionLayer(config)
            })

<<<<<<< HEAD
    def forward(self, input_ids, attention_mask):
=======
    def forward(self, input_ids, attention_mask, task_id):
>>>>>>> 89a63c3c
        'Takes a batch of sentences and produces embeddings for them.'
        # The final BERT embedding is the hidden state of [CLS] token (the first token)
        # Here, you can start by just returning the embeddings straight from BERT.
        # When thinking of improvements, you can later try modifying this
        # (e.g., by adding other layers).

        ### TODO
        # change to using contextual word embeddings of particular word pieces later
<<<<<<< HEAD
        outputs = self.bert(input_ids, attention_mask)
=======
        outputs = self.bert(input_ids, attention_mask, task_id)
>>>>>>> 89a63c3c
        pooled_output = outputs["pooler_output"]
        pooled_output = self.dropout(pooled_output)

        return pooled_output
 
    def predict_sentiment(self, input_ids, attention_mask, args):
        '''Given a batch of sentences, outputs logits for classifying sentiment.
        There are 5 sentiment classes:
        (0 - negative, 1- somewhat negative, 2- neutral, 3- somewhat positive, 4- positive)
        Thus, your output should contain 5 logits for each sentence.
        '''
        ### TODO
<<<<<<< HEAD
        # If pooled_output needs to be computed (non PALs), compute it 
        pooled_output = self.forward(input_ids, attention_mask)
=======
        pooled_output = self.forward(input_ids, attention_mask, task_id=0)
>>>>>>> 89a63c3c
        if args.use_pals:
            pooled_output = self.pal_layers["sentiment"](pooled_output)

        logits = self.sentiment_classifier(pooled_output)
        return logits


    def predict_paraphrase(self,
                           input_ids_1, attention_mask_1,
                           input_ids_2, attention_mask_2,
                           args):
        '''Given a batch of pairs of sentences, outputs a single logit for predicting whether they are paraphrases.
        Note that your output should be unnormalized (a logit); it will be passed to the sigmoid function
        during evaluation.
        '''
        ### TODO
<<<<<<< HEAD
        # If pooled_output needs to be computed (non PALs), compute it 
        pooled_output_1 = self.forward(input_ids_1, attention_mask_1)
        pooled_output_2 = self.forward(input_ids_2, attention_mask_2)
=======
        pooled_output_1 = self.forward(input_ids_1, attention_mask_1, task_id=1)
        pooled_output_2 = self.forward(input_ids_2, attention_mask_2, task_id=1)
>>>>>>> 89a63c3c
        if args.use_pals:
            pooled_output_1 = self.pal_layers["paraphrase"](pooled_output_1)
            pooled_output_2 = self.pal_layers["paraphrase"](pooled_output_2)

<<<<<<< HEAD
        # combined_outputs = pooled_output_1 + pooled_output_2
=======
>>>>>>> 89a63c3c
        combined_outputs = torch.cat((pooled_output_1, pooled_output_2), dim=1)
        logits = self.paraphrase_classifier(combined_outputs)
        return logits


    def predict_similarity(self,
                           input_ids_1, attention_mask_1,
                           input_ids_2, attention_mask_2,
                           args):
        '''Given a batch of pairs of sentences, outputs a single logit corresponding to how similar they are.
        Note that your output should be unnormalized (a logit).
        '''
        ### TODO
<<<<<<< HEAD
        # If pooled_output needs to be computed (non PALs), compute it 
        pooled_output_1 = self.forward(input_ids_1, attention_mask_1)
        pooled_output_2 = self.forward(input_ids_2, attention_mask_2)
=======
        pooled_output_1 = self.forward(input_ids_1, attention_mask_1, task_id=2)
        pooled_output_2 = self.forward(input_ids_2, attention_mask_2, task_id=2)
>>>>>>> 89a63c3c
        if args.use_pals:
            pooled_output_1 = self.pal_layers["similarity"](pooled_output_1)
            pooled_output_2 = self.pal_layers["similarity"](pooled_output_2)

<<<<<<< HEAD
        # combined_outputs = pooled_output_1 + pooled_output_2
=======
>>>>>>> 89a63c3c
        combined_outputs = torch.cat((pooled_output_1, pooled_output_2), dim=1)
        logits = self.similarity_classifier(combined_outputs)
        return logits

def save_model(model, optimizer, args, config, filepath):
    save_info = {
        'model': model.state_dict(),
        'optim': optimizer.state_dict(),
        'args': args,
        'model_config': config,
        'system_rng': random.getstate(),
        'numpy_rng': np.random.get_state(),
        'torch_rng': torch.random.get_rng_state(),
    }

    torch.save(save_info, filepath)
    print(f"save the model to {filepath}")


def train_multitask(args):
    '''Train MultitaskBERT.

    Currently only trains on SST dataset. The way you incorporate training examples
    from other datasets into the training procedure is up to you. To begin, take a
    look at test_multitask below to see how you can use the custom torch `Dataset`s
    in datasets.py to load in examples from the Quora and SemEval datasets.
    '''

    device = torch.device('cuda') if args.use_gpu else torch.device('cpu')
    # Create the data and its corresponding datasets and dataloader.
    sst_train_data, num_labels,para_train_data, sts_train_data = load_multitask_data(args.sst_train,args.para_train,args.sts_train, split ='train')
    sst_dev_data, num_labels,para_dev_data, sts_dev_data = load_multitask_data(args.sst_dev,args.para_dev,args.sts_dev, split ='train')

    sst_train_data = SentenceClassificationDataset(sst_train_data, args)
    sst_dev_data = SentenceClassificationDataset(sst_dev_data, args)

    sst_train_dataloader = DataLoader(sst_train_data, shuffle=True, batch_size=args.batch_size,
                                      collate_fn=sst_train_data.collate_fn)
    sst_dev_dataloader = DataLoader(sst_dev_data, shuffle=False, batch_size=args.batch_size,
                                    collate_fn=sst_dev_data.collate_fn)

    # quora data: para
    
    para_train_data = SentencePairDataset(para_train_data, args)
    para_dev_data = SentencePairDataset(para_dev_data, args)

    para_train_dataloader = DataLoader(para_train_data, shuffle=True, batch_size=args.batch_size,
                                      collate_fn=para_train_data.collate_fn)
    para_dev_dataloader = DataLoader(para_dev_data, shuffle=False, batch_size=args.batch_size,
                                    collate_fn=para_dev_data.collate_fn)

    #semeval data: sts
    sts_train_data = SentencePairDataset(sts_train_data, args)
    sts_dev_data = SentencePairDataset(sts_dev_data, args)

    sts_train_dataloader = DataLoader(sts_train_data, shuffle=True, batch_size=args.batch_size,
                                      collate_fn=sts_train_data.collate_fn)
    sts_dev_dataloader = DataLoader(sts_dev_data, shuffle=False, batch_size=args.batch_size,
                                    collate_fn=sts_dev_data.collate_fn)

    # Init model
    config = MultitaskBERTConfig(
        hidden_dropout_prob=args.hidden_dropout_prob,
        hidden_size=768, 
        hidden_size_aug=args.hidden_size_aug,
        use_pals=args.use_pals,  # this should be a boolean provided as a command line argument
        num_labels=num_labels,
        data_dir='.',
        option=args.option
    )
<<<<<<< HEAD

    model = MultitaskBERT(config).to(device)

    # maybe alternate loss func?
    
    # sst = {'task_name': "sentiment", 'dataloader': sst_train_dataloader, 'predictor': model.predict_sentiment, 'loss_func': F.cross_entropy}
    # para = {'task_name': "paraphrase", 'dataloader': para_train_dataloader, 'predictor': model.predict_paraphrase, 'loss_func': F.binary_cross_entropy_with_logits}
    # sts = {'task_name': "similarity", 'dataloader': sts_train_dataloader, 'predictor': model.predict_similarity, 'loss_func': F.mse_loss}
    # tasks = [sst, para, sts]
=======

    model = MultitaskBERT(config).to(device)

>>>>>>> 89a63c3c
    tasks = [("sentiment", cycle(iter(sst_train_dataloader))), ("paraphrase", cycle(iter(para_train_dataloader))), ("similarity", cycle(iter(sts_train_dataloader)))]
    sizes = [len(sst_train_data), len(para_train_data), len(sts_train_data)]

    lr = args.lr
    optimizer = AdamW(model.parameters(), lr=lr)
    best_dev_acc = 0

    with open(args.logpath, 'a') as file:
        start_time = datetime.now().strftime("%m_%d_%Y %H:%M:%S")
        file.write("Before Epochs: "+ str(start_time) + "\n")
        for epoch in range(args.epochs):
            model.train()
            train_loss = 0
            num_batches = 0
            # for task in tasks:
            #     for batch in tqdm(task['dataloader'], desc=f'train-{epoch}', disable=TQDM_DISABLE):
            alpha = 1 - (0.8 * epoch/(args.epochs-1))
            probs = []
            for i in range(len(sizes)):
                probs.append(sizes[i] ** alpha)
            probs = probs / np.sum(probs)
            for step in range(args.steps_per_epoch):
                if (step+1)%1000 == 0:
                    print("Step " + str(step+1) + " of Epoch " + str(epoch))
                task_choice = np.random.choice(3, p=probs)
                task_name, task_dataloader = tasks[task_choice]
                batch = next(task_dataloader)

                if task_name == "sentiment":
                    b_ids, b_mask, b_labels = batch['token_ids'].to(device), batch['attention_mask'].to(device), batch['labels'].to(device)

                    optimizer.zero_grad()

                    logits = model.predict_sentiment(b_ids, b_mask, args)
                    loss = F.cross_entropy(logits, b_labels, reduction='sum') / args.batch_size
                
                else:
                    input_ids_1, attention_mask_1 = batch['token_ids_1'].to(device), batch['attention_mask_1'].to(device)
                    input_ids_2, attention_mask_2 = batch['token_ids_2'].to(device), batch['attention_mask_2'].to(device)
                    b_labels = batch['labels'].to(device)

                    optimizer.zero_grad()

                    if task_name == "paraphrase":
                        logits = model.predict_paraphrase(input_ids_1, attention_mask_1, input_ids_2, attention_mask_2, args)
                        loss = F.binary_cross_entropy_with_logits(logits.view(-1), b_labels.float(), reduction='sum') / args.batch_size
                    elif task_name == "similarity":
                        logits = model.predict_similarity(input_ids_1, attention_mask_1, input_ids_2, attention_mask_2, args)
                        loss = F.mse_loss(logits.view(-1), b_labels.float(), reduction='sum') / args.batch_size

                loss.backward()
                optimizer.step()

                train_loss += loss.item()
                num_batches += 1

            train_loss = train_loss / (num_batches)

            sent_train_acc, sst_train_y_pred, sst_train_sent_ids, para_train_acc, para_train_y_pred, para_train_sent_ids, sts_train_corr, sts_train_y_pred, sts_train_sent_ids = model_eval_multitask(sst_train_dataloader, para_train_dataloader, sts_train_dataloader, model, device, args)
            sent_dev_acc, sst_dev_y_pred, sst_dev_sent_ids, para_dev_acc, para_dev_y_pred, para_dev_sent_ids,sts_dev_corr, sts_dev_y_pred, sts_dev_sent_ids = model_eval_multitask(sst_dev_dataloader, para_dev_dataloader, sts_dev_dataloader, model, device, args)

            sts_train_corr_normalized = (sts_train_corr + 1) / 2
            avg_train_acc = (sent_train_acc + para_train_acc + sts_train_corr_normalized) / 3

            sts_dev_corr_normalized = (sts_dev_corr + 1) / 2
            avg_dev_acc = (sent_dev_acc + para_dev_acc + sts_dev_corr_normalized) / 3

            if avg_dev_acc > best_dev_acc:
                best_dev_acc = avg_dev_acc
                save_model(model, optimizer, args, config, args.filepath)

            output_message = f"Epoch {epoch}: train loss :: {train_loss :.3f}, sentiment train acc :: {sent_train_acc :.3f}, sentiment dev acc :: {sent_dev_acc :.3f}, para train acc :: {para_train_acc :.3f}, para dev acc :: {para_dev_acc :.3f}, sts train corr :: {sts_train_corr :.3f}, sts dev corr :: {sts_dev_corr :.3f}, avg train acc :: {avg_train_acc :.3f}, avg dev acc :: {avg_dev_acc :.3f}"
            print(output_message)
            file.write(output_message + "\n")

        end_time = datetime.now().strftime("%m_%d_%Y %H:%M:%S")
        file.write("After Epochs: "+ str(end_time) + "\n")
        dt_format = "%m_%d_%Y %H:%M:%S"
        start_time = datetime.strptime(start_time, dt_format)
        end_time = datetime.strptime(end_time, dt_format)
        file.write("Training Time: " + str(end_time - start_time) + "\n")

def test_multitask(args):
    '''Test and save predictions on the dev and test sets of all three tasks.'''
    with torch.no_grad():
        device = torch.device('cuda') if args.use_gpu else torch.device('cpu')
        saved = torch.load(args.filepath)
        config = saved['model_config']

        model = MultitaskBERT(config)
        model.load_state_dict(saved['model'])
        model = model.to(device)
        print(f"Loaded model to test from {args.filepath}")

        sst_test_data, num_labels,para_test_data, sts_test_data = \
            load_multitask_data(args.sst_test,args.para_test, args.sts_test, split='test')

        sst_dev_data, num_labels,para_dev_data, sts_dev_data = \
            load_multitask_data(args.sst_dev,args.para_dev,args.sts_dev,split='dev')

        sst_test_data = SentenceClassificationTestDataset(sst_test_data, args)
        sst_dev_data = SentenceClassificationDataset(sst_dev_data, args)

        sst_test_dataloader = DataLoader(sst_test_data, shuffle=True, batch_size=args.batch_size,
                                         collate_fn=sst_test_data.collate_fn)
        sst_dev_dataloader = DataLoader(sst_dev_data, shuffle=False, batch_size=args.batch_size,
                                        collate_fn=sst_dev_data.collate_fn)

        para_test_data = SentencePairTestDataset(para_test_data, args)
        para_dev_data = SentencePairDataset(para_dev_data, args)

        para_test_dataloader = DataLoader(para_test_data, shuffle=True, batch_size=args.batch_size,
                                          collate_fn=para_test_data.collate_fn)
        para_dev_dataloader = DataLoader(para_dev_data, shuffle=False, batch_size=args.batch_size,
                                         collate_fn=para_dev_data.collate_fn)

        sts_test_data = SentencePairTestDataset(sts_test_data, args)
        sts_dev_data = SentencePairDataset(sts_dev_data, args, isRegression=True)

        sts_test_dataloader = DataLoader(sts_test_data, shuffle=True, batch_size=args.batch_size,
                                         collate_fn=sts_test_data.collate_fn)
        sts_dev_dataloader = DataLoader(sts_dev_data, shuffle=False, batch_size=args.batch_size,
                                        collate_fn=sts_dev_data.collate_fn)

        dev_sentiment_accuracy,dev_sst_y_pred, dev_sst_sent_ids, \
            dev_paraphrase_accuracy, dev_para_y_pred, dev_para_sent_ids, \
            dev_sts_corr, dev_sts_y_pred, dev_sts_sent_ids = model_eval_multitask(sst_dev_dataloader,
                                                                    para_dev_dataloader,
                                                                    sts_dev_dataloader, model, device, args)

        test_sst_y_pred, \
            test_sst_sent_ids, test_para_y_pred, test_para_sent_ids, test_sts_y_pred, test_sts_sent_ids = \
                model_eval_test_multitask(sst_test_dataloader,
                                          para_test_dataloader,
                                          sts_test_dataloader, model, device, args)

        with open(args.sst_dev_out, "w+") as f:
            print(f"dev sentiment acc :: {dev_sentiment_accuracy :.3f}")
            f.write(f"id \t Predicted_Sentiment \n")
            for p, s in zip(dev_sst_sent_ids, dev_sst_y_pred):
                f.write(f"{p} , {s} \n")

        with open(args.sst_test_out, "w+") as f:
            f.write(f"id \t Predicted_Sentiment \n")
            for p, s in zip(test_sst_sent_ids, test_sst_y_pred):
                f.write(f"{p} , {s} \n")

        with open(args.para_dev_out, "w+") as f:
            print(f"dev paraphrase acc :: {dev_paraphrase_accuracy :.3f}")
            f.write(f"id \t Predicted_Is_Paraphrase \n")
            for p, s in zip(dev_para_sent_ids, dev_para_y_pred):
                f.write(f"{p} , {s} \n")

        with open(args.para_test_out, "w+") as f:
            f.write(f"id \t Predicted_Is_Paraphrase \n")
            for p, s in zip(test_para_sent_ids, test_para_y_pred):
                f.write(f"{p} , {s} \n")

        with open(args.sts_dev_out, "w+") as f:
            print(f"dev sts corr :: {dev_sts_corr :.3f}")
            f.write(f"id \t Predicted_Similiary \n")
            for p, s in zip(dev_sts_sent_ids, dev_sts_y_pred):
                f.write(f"{p} , {s} \n")

        with open(args.sts_test_out, "w+") as f:
            f.write(f"id \t Predicted_Similiary \n")
            for p, s in zip(test_sts_sent_ids, test_sts_y_pred):
                f.write(f"{p} , {s} \n")


def get_args():
    parser = argparse.ArgumentParser()
    parser.add_argument("--sst_train", type=str, default="data/ids-sst-train.csv")
    parser.add_argument("--sst_dev", type=str, default="data/ids-sst-dev.csv")
    parser.add_argument("--sst_test", type=str, default="data/ids-sst-test-student.csv")

    parser.add_argument("--para_train", type=str, default="data/quora-train.csv")
    parser.add_argument("--para_dev", type=str, default="data/quora-dev.csv")
    parser.add_argument("--para_test", type=str, default="data/quora-test-student.csv")

    parser.add_argument("--sts_train", type=str, default="data/sts-train.csv")
    parser.add_argument("--sts_dev", type=str, default="data/sts-dev.csv")
    parser.add_argument("--sts_test", type=str, default="data/sts-test-student.csv")

    parser.add_argument("--seed", type=int, default=11711)
    parser.add_argument("--epochs", type=int, default=10)
    parser.add_argument("--option", type=str,
                        help='pretrain: the BERT parameters are frozen; finetune: BERT parameters are updated',
                        choices=('pretrain', 'finetune'), default="pretrain")
    parser.add_argument("--use_gpu", action='store_true')

    parser.add_argument("--sst_dev_out", type=str, default="predictions/sst-dev-output.csv")
    parser.add_argument("--sst_test_out", type=str, default="predictions/sst-test-output.csv")

    parser.add_argument("--para_dev_out", type=str, default="predictions/para-dev-output.csv")
    parser.add_argument("--para_test_out", type=str, default="predictions/para-test-output.csv")

    parser.add_argument("--sts_dev_out", type=str, default="predictions/sts-dev-output.csv")
    parser.add_argument("--sts_test_out", type=str, default="predictions/sts-test-output.csv")

    parser.add_argument("--batch_size", help='sst: 64, cfimdb: 8 can fit a 12GB GPU', type=int, default=16)
    parser.add_argument("--steps_per_epoch", type=int, default=3000)
    parser.add_argument("--hidden_dropout_prob", type=float, default=0.3)
    parser.add_argument("--lr", type=float, help="learning rate", default=1e-5)
    parser.add_argument('--num_attention_heads', type=int, default=12)
    parser.add_argument('--hidden_size_aug', type=int, default=204)
    parser.add_argument("--use_pals", action='store_true')

    args = parser.parse_args()
    return args


if __name__ == "__main__":
    args = get_args()
<<<<<<< HEAD
    args.filepath = f'{args.option}-{args.epochs}-{args.lr}-{args.steps_per_epoch}-pals-multitask.pt' # Save path.
    args.logpath = f'{args.option}-{args.epochs}-{args.lr}-{args.steps_per_epoch}-pals-multitask-log.txt' # path for saving training epochs
=======
    args.filepath = f'{args.option}-{args.epochs}-{args.lr}-{args.steps_per_epoch}-pals-parallel.pt' # Save path.
    args.logpath = f'{args.option}-{args.epochs}-{args.lr}-{args.steps_per_epoch}-pals-parallel-log.txt' # path for saving training epochs
>>>>>>> 89a63c3c
    seed_everything(args.seed)  # Fix the seed for reproducibility.
    train_multitask(args)
    test_multitask(args)<|MERGE_RESOLUTION|>--- conflicted
+++ resolved
@@ -117,11 +117,7 @@
                 "similarity": ProjectedAttentionLayer(config)
             })
 
-<<<<<<< HEAD
-    def forward(self, input_ids, attention_mask):
-=======
     def forward(self, input_ids, attention_mask, task_id):
->>>>>>> 89a63c3c
         'Takes a batch of sentences and produces embeddings for them.'
         # The final BERT embedding is the hidden state of [CLS] token (the first token)
         # Here, you can start by just returning the embeddings straight from BERT.
@@ -130,11 +126,7 @@
 
         ### TODO
         # change to using contextual word embeddings of particular word pieces later
-<<<<<<< HEAD
-        outputs = self.bert(input_ids, attention_mask)
-=======
         outputs = self.bert(input_ids, attention_mask, task_id)
->>>>>>> 89a63c3c
         pooled_output = outputs["pooler_output"]
         pooled_output = self.dropout(pooled_output)
 
@@ -147,12 +139,7 @@
         Thus, your output should contain 5 logits for each sentence.
         '''
         ### TODO
-<<<<<<< HEAD
-        # If pooled_output needs to be computed (non PALs), compute it 
-        pooled_output = self.forward(input_ids, attention_mask)
-=======
         pooled_output = self.forward(input_ids, attention_mask, task_id=0)
->>>>>>> 89a63c3c
         if args.use_pals:
             pooled_output = self.pal_layers["sentiment"](pooled_output)
 
@@ -169,22 +156,12 @@
         during evaluation.
         '''
         ### TODO
-<<<<<<< HEAD
-        # If pooled_output needs to be computed (non PALs), compute it 
-        pooled_output_1 = self.forward(input_ids_1, attention_mask_1)
-        pooled_output_2 = self.forward(input_ids_2, attention_mask_2)
-=======
         pooled_output_1 = self.forward(input_ids_1, attention_mask_1, task_id=1)
         pooled_output_2 = self.forward(input_ids_2, attention_mask_2, task_id=1)
->>>>>>> 89a63c3c
         if args.use_pals:
             pooled_output_1 = self.pal_layers["paraphrase"](pooled_output_1)
             pooled_output_2 = self.pal_layers["paraphrase"](pooled_output_2)
-
-<<<<<<< HEAD
-        # combined_outputs = pooled_output_1 + pooled_output_2
-=======
->>>>>>> 89a63c3c
+            
         combined_outputs = torch.cat((pooled_output_1, pooled_output_2), dim=1)
         logits = self.paraphrase_classifier(combined_outputs)
         return logits
@@ -198,22 +175,12 @@
         Note that your output should be unnormalized (a logit).
         '''
         ### TODO
-<<<<<<< HEAD
-        # If pooled_output needs to be computed (non PALs), compute it 
-        pooled_output_1 = self.forward(input_ids_1, attention_mask_1)
-        pooled_output_2 = self.forward(input_ids_2, attention_mask_2)
-=======
         pooled_output_1 = self.forward(input_ids_1, attention_mask_1, task_id=2)
         pooled_output_2 = self.forward(input_ids_2, attention_mask_2, task_id=2)
->>>>>>> 89a63c3c
         if args.use_pals:
             pooled_output_1 = self.pal_layers["similarity"](pooled_output_1)
             pooled_output_2 = self.pal_layers["similarity"](pooled_output_2)
 
-<<<<<<< HEAD
-        # combined_outputs = pooled_output_1 + pooled_output_2
-=======
->>>>>>> 89a63c3c
         combined_outputs = torch.cat((pooled_output_1, pooled_output_2), dim=1)
         logits = self.similarity_classifier(combined_outputs)
         return logits
@@ -284,21 +251,7 @@
         data_dir='.',
         option=args.option
     )
-<<<<<<< HEAD
-
     model = MultitaskBERT(config).to(device)
-
-    # maybe alternate loss func?
-    
-    # sst = {'task_name': "sentiment", 'dataloader': sst_train_dataloader, 'predictor': model.predict_sentiment, 'loss_func': F.cross_entropy}
-    # para = {'task_name': "paraphrase", 'dataloader': para_train_dataloader, 'predictor': model.predict_paraphrase, 'loss_func': F.binary_cross_entropy_with_logits}
-    # sts = {'task_name': "similarity", 'dataloader': sts_train_dataloader, 'predictor': model.predict_similarity, 'loss_func': F.mse_loss}
-    # tasks = [sst, para, sts]
-=======
-
-    model = MultitaskBERT(config).to(device)
-
->>>>>>> 89a63c3c
     tasks = [("sentiment", cycle(iter(sst_train_dataloader))), ("paraphrase", cycle(iter(para_train_dataloader))), ("similarity", cycle(iter(sts_train_dataloader)))]
     sizes = [len(sst_train_data), len(para_train_data), len(sts_train_data)]
 
@@ -513,13 +466,8 @@
 
 if __name__ == "__main__":
     args = get_args()
-<<<<<<< HEAD
-    args.filepath = f'{args.option}-{args.epochs}-{args.lr}-{args.steps_per_epoch}-pals-multitask.pt' # Save path.
-    args.logpath = f'{args.option}-{args.epochs}-{args.lr}-{args.steps_per_epoch}-pals-multitask-log.txt' # path for saving training epochs
-=======
     args.filepath = f'{args.option}-{args.epochs}-{args.lr}-{args.steps_per_epoch}-pals-parallel.pt' # Save path.
     args.logpath = f'{args.option}-{args.epochs}-{args.lr}-{args.steps_per_epoch}-pals-parallel-log.txt' # path for saving training epochs
->>>>>>> 89a63c3c
     seed_everything(args.seed)  # Fix the seed for reproducibility.
     train_multitask(args)
     test_multitask(args)